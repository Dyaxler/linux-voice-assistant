--- conflicted
+++ resolved
@@ -30,9 +30,9 @@
 from .util import call_all
 
 
-<<<<<<< HEAD
 _LOGGER = logging.getLogger(__name__)
-=======
+
+
 SUPPORTED_MEDIA_PLAYER_FEATURES = (
     MediaPlayerEntityFeature.PLAY
     | MediaPlayerEntityFeature.PAUSE
@@ -42,7 +42,6 @@
     | MediaPlayerEntityFeature.VOLUME_MUTE
     | MediaPlayerEntityFeature.MEDIA_ANNOUNCE
 )
->>>>>>> 49fe5c1d
 
 
 class ESPHomeEntity:
@@ -131,20 +130,6 @@
                 if command == MediaPlayerCommand.PAUSE:
                     self.music_player.pause()
                     self.announce_player.pause()
-<<<<<<< HEAD
-                    if self._players_idle():
-                        yield self._update_state(MediaPlayerState.IDLE)
-                    else:
-                        yield self._update_state(MediaPlayerState.PAUSED)
-                elif msg.command == MediaPlayerCommand.PLAY:
-                    self.music_player.resume()
-                    self.announce_player.resume()
-                    if self._players_idle():
-                        yield self._update_state(MediaPlayerState.IDLE)
-                    else:
-                        yield self._update_state(MediaPlayerState.PLAYING)
-                elif msg.command == MediaPlayerCommand.MUTE:
-=======
                     yield self._update_state(self._determine_state())
                 elif command == MediaPlayerCommand.PLAY:
                     self.music_player.resume()
@@ -155,36 +140,20 @@
                     self.announce_player.stop()
                     yield self._update_state(self._determine_state())
                 elif command == MediaPlayerCommand.MUTE:
->>>>>>> 49fe5c1d
                     if not self.muted:
                         self.previous_volume = self.volume
                         self.volume = 0
                         self.music_player.set_volume(0)
                         self.announce_player.set_volume(0)
                         self.muted = True
-<<<<<<< HEAD
-                    if self._players_idle():
-                        yield self._update_state(MediaPlayerState.IDLE)
-                    else:
-                        yield self._update_state(self.state)
-                elif msg.command == MediaPlayerCommand.UNMUTE:
-=======
                     yield self._update_state(self.state)
                 elif command == MediaPlayerCommand.UNMUTE:
->>>>>>> 49fe5c1d
                     if self.muted:
                         self.volume = self.previous_volume
                         self.music_player.set_volume(int(self.volume * 100))
                         self.announce_player.set_volume(int(self.volume * 100))
                         self.muted = False
-<<<<<<< HEAD
-                    if self._players_idle():
-                        yield self._update_state(MediaPlayerState.IDLE)
-                    else:
-                        yield self._update_state(self.state)
-=======
                     yield self._update_state(self.state)
->>>>>>> 49fe5c1d
             elif msg.has_volume:
                 volume = int(msg.volume * 100)
                 self.music_player.set_volume(volume)
@@ -218,25 +187,6 @@
             muted=self.muted,
         )
 
-<<<<<<< HEAD
-    def _players_idle(self) -> bool:
-        return self._player_idle(self.music_player) and self._player_idle(
-            self.announce_player
-        )
-
-    @staticmethod
-    def _player_idle(mpv_player: MpvMediaPlayer) -> bool:
-        try:
-            return bool(mpv_player.player["idle-active"])
-        except AttributeError:
-            _LOGGER.debug(
-                "mpv idle-active property unavailable; falling back to local state"
-            )
-            return not mpv_player.is_playing
-        except Exception:  # pragma: no cover - defensive safety net
-            _LOGGER.warning("Unable to determine mpv idle state", exc_info=True)
-            return not mpv_player.is_playing
-=======
     def _determine_state(self) -> MediaPlayerState:
         if self.music_player.is_playing or self.announce_player.is_playing:
             return MediaPlayerState.PLAYING
@@ -245,7 +195,6 @@
             return MediaPlayerState.PAUSED
 
         return MediaPlayerState.IDLE
->>>>>>> 49fe5c1d
 
 
 # -----------------------------------------------------------------------------
